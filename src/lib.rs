--- conflicted
+++ resolved
@@ -1,13 +1,3 @@
-<<<<<<< HEAD
-// #![feature(async_await)]
-
-pub mod local;
-// pub mod client;
-// pub mod server;
-// pub mod session;
-
-pub(crate) mod common {
-=======
 // [[file:~/Workspace/Programming/gosh-rs/runner/runners.note::*lib.rs][lib.rs:1]]
 mod process;
 
@@ -22,7 +12,6 @@
 pub(crate) mod common {
     pub use gosh_core::*;
 
->>>>>>> 32ee8e76
     pub use gut::prelude::*;
     pub use structopt::StructOpt;
 
